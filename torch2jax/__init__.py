--- conflicted
+++ resolved
@@ -229,7 +229,7 @@
     res += coerce(bias)[jnp.newaxis, :, jnp.newaxis, jnp.newaxis]
   return res
 
-<<<<<<< HEAD
+
 @implements(torch.nn.functional.conv_transpose2d)
 def conv_transpose2d(input, weight, bias=None, stride=1, padding=0, output_padding=0, groups=1, dilation=1):
   # This implementation is taken from this PR https://github.com/google/jax/pull/5772
@@ -253,6 +253,7 @@
   if bias is not None:
     res += coerce(bias)[jnp.newaxis, :, jnp.newaxis, jnp.newaxis]
   return res
+
 
 def _deconv_output_length(input_length, filter_size, padding, output_padding=None, stride=0, dilation=1):
   """ Taken from https://github.com/google/jax/pull/5772
@@ -333,6 +334,7 @@
   pad_before = kernel_size - 1 - padding_before
   pad_after = padded_out_size - expanded_input_size - pad_before
   return (pad_before, pad_after)
+
 
 def gradient_based_conv_transpose(lhs, rhs, strides: Sequence[int],
                                   padding: Union[str, Sequence[Tuple[int, int]]],
@@ -446,6 +448,7 @@
   return jax.lax.conv_general_dilated(lhs, rhs, one, pads, strides, dilation, dn,
                               precision=precision)
 
+
 def _flip_axes(x, axes):
   """
   Taken from https://github.com/google/jax/pull/5772
@@ -453,8 +456,7 @@
   for axis in axes:
     x = jnp.flip(x, axis)
   return x
-=======
->>>>>>> cfefd792
+
 
 @implements(torch.nn.functional.dropout)
 def dropout(input, p=0.5, training=True, inplace=False):
